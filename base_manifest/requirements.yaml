infrastructure:
- description: >
    The owner is a set of technologies, functions, people, etc. defined by
    a manifest and created to satisfy one or more requirements.
- component:
    multiplicity: "0..1"

requirement:
- description: >
    The owner is a condition an infrastructure is designed around fulfilling.
- component:
    multiplicity: "0..1"
- fields:
    value [entity]: The infrastructure this requirement is for.
    priority [float]:
        description: Value ranging from 0 (not a priority) to 1 (top priority).
        default: 0.5
- equation:
    value: x_target, requirement_fn, domain_fn, infra_target = x, objective_fn, domain_fn, infra | objective_fn(infra, x) & domain_fn(x)
    note: Same as objective, but now the objective_fn accepts an infrastructure.
- todo:
    value: >
        I think it's pretty confusing to have requirement's value be that of the
        infrastructure it's for.
    priority: 0.2

objective:
- description: A single goal.
- equation:
    value: x_target, objective, domain_fn = x, objective_fn, domain_fn | objective_fn(x) or not domain_fn(x)
    parameters:
        objective_function [function]: The
    note: >
        The target state, objective function, and domain function s.t. the objective
        function evaluates to true or the domain function evaluates to false given
        the state.
- child: requirement

status:
- description: Tracks implementation progress.
- component:
    multiplicity: "0..1"
- fields:
    value [str]:
        categories:
            - new
            - in design
            - in development
            - in review
            - in production
            - on hold
            - cancelled

todo:
- description: A descriptive note regarding something to be addressed.
- component
- fields:
    value [str]: A description of the thing to address.
    priority [float]:
        description: Value ranging from 0 (not a priority) to 1 (top priority).
        default: 0.5

issue:
- description: A todo that specifically refers to a problem in the code.
- component
- fields:
    value [str]: A description of the thing to address.
    priority [float]:
        description: Value ranging from 0 (not a priority) to 1 (top priority).
        default: 0.6
- parent: todo

satisfies:
- description: >
    The source (owner) entity satisfies the target entity. There can be multiple
    [satisfies] relationships for a given target entity.
- component
- link_type:
    reverse: satisfied_by
- fields:
    value [entity]: The [requirement] entity the owner entity satisfies.

satisfied_by:
- description: The source (owner) entity is satisfied by the target entity.
- component
- link_type:
    reverse: satisfies
- fields:
    value [entity]: The [requirement] entity the owner entity is satisfied by.

benefit:
- description: >
    A component describing a benefit associated with an entity. Used to evaluate
    possible solutions and implementations.
- component

drawback:
- description: >
    A component describing a drawback associated with an entity. Used to evaluate
    possible solutions and implementations.
- component

task:
- description: >
<<<<<<< HEAD
    If owned, the entity is a task to complete. Fully-implemented tasks can take a few
    forms, including:
=======
    The entity is a task to complete. Fully-implemented tasks can take a few
    forms:
>>>>>>> 21a906be
        1. A function, likely in Python.
        2. A Directed Acyclic Graph (DAG).
        3. A written procedure.
    All above require a task executor.
- component:
    multiplicity: "0..1"
- parent: component

test:
- description: >
    The entity is a test to perform on a registry. At this time it must
    be the path to a Python function that accepts a registry as an argument
    and returns a dataframe containing any invalid components.
- component:
    multiplicity: "0..1"
- fields:
    implementation [str]: The location of the test code.

procedure:
- description: A process for completing a task.
- component:
    multiplicity: "0..1"
- fields:
    value [str]: Procedure in written format, following no particular guidelines.

input:
- description: Component representing input.
- component:
    multiplicity: "0..1"
- fields:
    value [id]: >
        Input component instances for the task. Is of type "fields", so will be parsed
        in the same manner.

output:
- description: Component representing output.
- component:
    multiplicity: "0..1"
- fields:
    value [id]: >
        Output component instances for the task. Is of type "fields", so will be parsed
        in the same manner.

fully_designed:
- description: >
    Each [requirement] entity has at least one [satisfies] entity or one [child] entity.
- requirement:
    priority: 0.9

fully_implemented:
- description: |
    Meets the same criteria as "fully_designed" and all [satisfies] entities
    either have a test that passes when executed or have a status of "in production".
- requirement:
    priority: 0.7

fully_defined:
- description: All [compdef] entities are defined and valid.
- requirement:
    priority: 0.8

fully_connected:
- description: >
    The network composed of [link] components and entities as nodes is fully connected.
- requirement:
    priority: 0.4

no_forbidden_components:
- description: No [error], [todo], or other "forbidden" components.
- requirement:
    priority: 0.5<|MERGE_RESOLUTION|>--- conflicted
+++ resolved
@@ -102,13 +102,8 @@
 
 task:
 - description: >
-<<<<<<< HEAD
-    If owned, the entity is a task to complete. Fully-implemented tasks can take a few
-    forms, including:
-=======
     The entity is a task to complete. Fully-implemented tasks can take a few
     forms:
->>>>>>> 21a906be
         1. A function, likely in Python.
         2. A Directed Acyclic Graph (DAG).
         3. A written procedure.
